--- conflicted
+++ resolved
@@ -112,9 +112,6 @@
                     if user is None or not user.is_valid() or user.get_user_id() != notify.user_id:
                         user = user_verification_easy(notify.user_id)
 
-<<<<<<< HEAD
-                    send_text(_bot, notify.user_id, _locale.find_translation(user.get_language(), 'TR_NOTIFY_NOW').format(notify.symbol, crypto_trim(_curr_price_api.convert( price_now, user.get_currency())), user.get_currency(), notify.coment) )
-=======
                     send_text(
                         _bot,
                         notify.user_id,
@@ -125,18 +122,14 @@
                             notify.coment
                         )
                     )
->>>>>>> b301a24d
                     _db.increment_balance_mes(notify.user_id)
                     _db.del_notification(notify.id)
                     continue
 
 
 
-<<<<<<< HEAD
-
-
-=======
->>>>>>> b301a24d
+
+
 def on_get_price(signal=None):
     if signal != None:
         print("[callback] Signal received:", signal['fired_time'], "since_last:", signal['since_last_seconds'])
